--- conflicted
+++ resolved
@@ -6,13 +6,8 @@
 import pytest
 import web3
 from telliot.apps.telliot_config import TelliotConfig
-<<<<<<< HEAD
-from telliot.utils.abi import tellor_playground_abi
-from telliot.utils.contract import Contract
-=======
 from telliot.contract.contract import Contract
 from telliot.utils.abi import tellor_playground_abi
->>>>>>> 8c69cbc6
 
 func_name = "getNewValueCountbyRequestId"
 requestId = "0x0000000000000000000000000000000000000000000000000000000000000002"
@@ -62,12 +57,6 @@
 
 def connect_to_contract(cfg, address):
     """Helper function for connecting to a contract at an address"""
-<<<<<<< HEAD
-    endpt = cfg.get_endpoint()
-    endpt.connect()
-
-    c = Contract(address=address, abi=tellor_playground_abi, config=cfg)
-=======
     endpoint = cfg.get_endpoint()
     endpoint.connect()
     c = Contract(
@@ -76,20 +65,10 @@
         node=endpoint,
         private_key=cfg.main.private_key,
     )
->>>>>>> 8c69cbc6
     c.connect()
     return c
 
 
-<<<<<<< HEAD
-def test_attempt_read_not_connected(cfg):
-    """Read method should connect to contract if not connected"""
-    address = "0xb539Cf1054ba02933f6d345937A612332C842827"
-    endpt = cfg.get_endpoint()
-    endpt.connect()
-
-    c = Contract(address=address, abi=tellor_playground_abi, config=cfg)
-=======
 @pytest.mark.skip(reason="We should ensure contract is connected when instantiated.")
 def test_attempt_read_not_connected(cfg):
     """Read method should connect to contract if not connected"""
@@ -103,7 +82,6 @@
         node=endpoint,
         private_key=cfg.main.private_key,
     )
->>>>>>> 8c69cbc6
     assert c.contract is None
     # read will succeed even if contract is initially diconnected
     status, output = c.read(func_name=func_name, _requestId=requestId)
