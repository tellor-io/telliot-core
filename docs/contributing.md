# Contributing

## Development Environment Setup

<<<<<<< HEAD
    git clone https://github.com/tellor-io/telliot-core.git
=======
*These instructions assume that a working Python interpreter (version >=3.8)
is already installed on the system.*
>>>>>>> bf3f1bd0

Clone the repository to a local working directory:

    git clone https://github.com/tellor-io/pytelliot.git

Create and activate a [virtual environment](https://docs.python.org/3/library/venv.html).  In this example, the virtual environment is 
located in a subfolder called `tenv`:

=== "Linux"

    ```
    python3 -m venv tenv
    tenv tutorial_env/bin/activate
    ```

=== "Windows"

    ```
    py -m venv tenv
    tenv\Scripts\activate
    ```

Install the project using using an [editable installation](https://pip.pypa.io/en/stable/reference/pip_install/#editable-installs).

    pip install -e .
    pip install -r requirements-dev.txt


## Test Environment

Verify the development environment by running `pytest` and ensure that all tests pass.

    pytest

## Making Contributions

Once your dev environment is set up, make desired changes, create new tests for those changes,
and conform to the style & typing format of the project. To do so, in the project home directory:

Run all unit tests:

    pytest

Check code typing:

    tox -e typing

Check style (you may need run this step several times):

    tox -e style

Once all those pass, you're ready to make a pull request to the project's main branch.

Link any related issues, tag desired reviewers, and watch the [#telliot-core](https://discord.gg/URXVQdGjAT) channel in the
community discord for updates.

<|MERGE_RESOLUTION|>--- conflicted
+++ resolved
@@ -2,16 +2,12 @@
 
 ## Development Environment Setup
 
-<<<<<<< HEAD
-    git clone https://github.com/tellor-io/telliot-core.git
-=======
 *These instructions assume that a working Python interpreter (version >=3.8)
 is already installed on the system.*
->>>>>>> bf3f1bd0
 
 Clone the repository to a local working directory:
 
-    git clone https://github.com/tellor-io/pytelliot.git
+    git clone https://github.com/tellor-io/telliot-core.git
 
 Create and activate a [virtual environment](https://docs.python.org/3/library/venv.html).  In this example, the virtual environment is 
 located in a subfolder called `tenv`:
