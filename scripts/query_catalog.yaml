- type: CatalogEntry
  tag: eth-usd-legacy
  title: Legacy ETH/USD spot price
  query_type: LegacyRequest
  descriptor: '{"type":"LegacyRequest","legacy_id":1}'
  query_id: '0x0000000000000000000000000000000000000000000000000000000000000001'
  active: true
  abi: ''
- type: CatalogEntry
  tag: btc-usd-legacy
  title: Legacy BTC/USD spot price
  query_type: LegacyRequest
  descriptor: '{"type":"LegacyRequest","legacy_id":2}'
  query_id: '0x0000000000000000000000000000000000000000000000000000000000000002'
  active: true
  abi: ''
- type: CatalogEntry
  tag: ampl-legacy
  title: Legacy AMPL/USD custom price
  query_type: LegacyRequest
  descriptor: '{"type":"LegacyRequest","legacy_id":10}'
  query_id: '0x000000000000000000000000000000000000000000000000000000000000000a'
  active: true
  abi: ''
- type: CatalogEntry
  tag: uspce-legacy
  title: Legacy USPCE value
  query_type: LegacyRequest
  descriptor: '{"type":"LegacyRequest","legacy_id":41}'
  query_id: '0x0000000000000000000000000000000000000000000000000000000000000029'
  active: true
  abi: ''
- type: CatalogEntry
  tag: trb-usd-legacy
  title: Legacy TRB/USD spot price
  query_type: LegacyRequest
  descriptor: '{"type":"LegacyRequest","legacy_id":50}'
  query_id: '0x0000000000000000000000000000000000000000000000000000000000000032'
  active: true
  abi: ''
- type: CatalogEntry
  tag: eth-jpy-legacy
  title: Legacy ETH/JPY spot price
  query_type: LegacyRequest
  descriptor: '{"type":"LegacyRequest","legacy_id":59}'
  query_id: '0x000000000000000000000000000000000000000000000000000000000000003b'
  active: true
  abi: ''
- type: CatalogEntry
  tag: ohm-eth-spot
  title: OHM/ETH spot price
  query_type: SpotPrice
  descriptor: '{"type":"SpotPrice","asset":"ohm","currency":"eth"}'
  query_id: '0xee4fcdeed773931af0bcd16cfcea5b366682ffbd4994cf78b4f0a6a40b570340'
  active: true
<<<<<<< HEAD
  abi: '[{"name": "asset", "type": "string"}, {"name": "currency", "type": "string"}]'
=======
>>>>>>> 55942453
- type: CatalogEntry
  tag: vsq-usd-spot
  title: VSQ/USD spot price
  query_type: SpotPrice
  descriptor: '{"type":"SpotPrice","asset":"vsq","currency":"usd"}'
  query_id: '0xa9b17c33422e2e576fb664d1d11d38c377b614d62f92653d006eca7bb2af1656'
  active: true
<<<<<<< HEAD
  abi: '[{"name": "asset", "type": "string"}, {"name": "currency", "type": "string"}]'
=======
>>>>>>> 55942453
- type: CatalogEntry
  tag: aws-spot-zone-us-east-1f-instance-i3.16xlarge
  title: AWS Spot Price
  query_type: AwsSpotPrice
  descriptor: '{"type":"AwsSpotPrice","zone":"us-east-1f","instance":"i3.16xlarge"}'
  query_id: '0x1129a7b6be140744637bf7f2910e8e97b4af103935ee3a885bf7611b94caa3cd'
<<<<<<< HEAD
  active: true
  abi: '[{"name": "zone", "type": "string"}, {"name": "instance", "type": "string"}]'
=======
  active: true
>>>>>>> 55942453
<|MERGE_RESOLUTION|>--- conflicted
+++ resolved
@@ -5,7 +5,6 @@
   descriptor: '{"type":"LegacyRequest","legacy_id":1}'
   query_id: '0x0000000000000000000000000000000000000000000000000000000000000001'
   active: true
-  abi: ''
 - type: CatalogEntry
   tag: btc-usd-legacy
   title: Legacy BTC/USD spot price
@@ -13,7 +12,6 @@
   descriptor: '{"type":"LegacyRequest","legacy_id":2}'
   query_id: '0x0000000000000000000000000000000000000000000000000000000000000002'
   active: true
-  abi: ''
 - type: CatalogEntry
   tag: ampl-legacy
   title: Legacy AMPL/USD custom price
@@ -21,7 +19,6 @@
   descriptor: '{"type":"LegacyRequest","legacy_id":10}'
   query_id: '0x000000000000000000000000000000000000000000000000000000000000000a'
   active: true
-  abi: ''
 - type: CatalogEntry
   tag: uspce-legacy
   title: Legacy USPCE value
@@ -29,7 +26,6 @@
   descriptor: '{"type":"LegacyRequest","legacy_id":41}'
   query_id: '0x0000000000000000000000000000000000000000000000000000000000000029'
   active: true
-  abi: ''
 - type: CatalogEntry
   tag: trb-usd-legacy
   title: Legacy TRB/USD spot price
@@ -37,7 +33,6 @@
   descriptor: '{"type":"LegacyRequest","legacy_id":50}'
   query_id: '0x0000000000000000000000000000000000000000000000000000000000000032'
   active: true
-  abi: ''
 - type: CatalogEntry
   tag: eth-jpy-legacy
   title: Legacy ETH/JPY spot price
@@ -45,7 +40,6 @@
   descriptor: '{"type":"LegacyRequest","legacy_id":59}'
   query_id: '0x000000000000000000000000000000000000000000000000000000000000003b'
   active: true
-  abi: ''
 - type: CatalogEntry
   tag: ohm-eth-spot
   title: OHM/ETH spot price
@@ -53,10 +47,6 @@
   descriptor: '{"type":"SpotPrice","asset":"ohm","currency":"eth"}'
   query_id: '0xee4fcdeed773931af0bcd16cfcea5b366682ffbd4994cf78b4f0a6a40b570340'
   active: true
-<<<<<<< HEAD
-  abi: '[{"name": "asset", "type": "string"}, {"name": "currency", "type": "string"}]'
-=======
->>>>>>> 55942453
 - type: CatalogEntry
   tag: vsq-usd-spot
   title: VSQ/USD spot price
@@ -64,19 +54,10 @@
   descriptor: '{"type":"SpotPrice","asset":"vsq","currency":"usd"}'
   query_id: '0xa9b17c33422e2e576fb664d1d11d38c377b614d62f92653d006eca7bb2af1656'
   active: true
-<<<<<<< HEAD
-  abi: '[{"name": "asset", "type": "string"}, {"name": "currency", "type": "string"}]'
-=======
->>>>>>> 55942453
 - type: CatalogEntry
   tag: aws-spot-zone-us-east-1f-instance-i3.16xlarge
   title: AWS Spot Price
   query_type: AwsSpotPrice
   descriptor: '{"type":"AwsSpotPrice","zone":"us-east-1f","instance":"i3.16xlarge"}'
   query_id: '0x1129a7b6be140744637bf7f2910e8e97b4af103935ee3a885bf7611b94caa3cd'
-<<<<<<< HEAD
-  active: true
-  abi: '[{"name": "zone", "type": "string"}, {"name": "instance", "type": "string"}]'
-=======
-  active: true
->>>>>>> 55942453
+  active: true