import logging
from dataclasses import dataclass
from datetime import datetime
from pathlib import Path
from traceback import format_tb
from typing import Optional
from typing import Union

import aiohttp
from chained_accounts import ChainedAccount
from chained_accounts import find_accounts

from telliot_core.apps.session_manager import ClientSessionManager
from telliot_core.apps.telliot_config import TelliotConfig
from telliot_core.contract.contract import Contract
from telliot_core.contract.listener import Listener
from telliot_core.directory import contract_directory
from telliot_core.logs import init_logging
from telliot_core.model.endpoints import RPCEndpoint
from telliot_core.tellor.tellor360.autopay import Tellor360AutopayContract
from telliot_core.tellor.tellor360.oracle import Tellor360OracleContract
from telliot_core.tellor.tellorflex.autopay import TellorFlexAutopayContract
from telliot_core.tellor.tellorflex.oracle import TellorFlexOracleContract
from telliot_core.tellor.tellorflex.token import TokenContract
from telliot_core.tellor.tellorx.master import TellorxMasterContract
from telliot_core.tellor.tellorx.oracle import TellorxOracleContract
from telliot_core.utils.home import telliot_homedir
from telliot_core.utils.versions import show_telliot_versions

NETWORKS = {
    1: "eth-mainnet",
    3: "eth-ropsten",
    4: "eth-rinkeby",
    5: "eth-goerli",
    137: "polygon-mainnet",
    80001: "polygon-mumbai",
    122: "fuse-mainnet",
    69: "optimism-kovan",
    1666600000: "harmony-mainnet",
    1666700000: "harmony-testnet",
    421611: "arbitrum-rinkeby",
    941: "pulsechain-testnet",
    42161: "arbitrum",
    1337: "brownie-local-network",
<<<<<<< HEAD
    10200: "chiado",
=======
    10200: "chiado-testnet",
>>>>>>> c0453edd
}

LOGLEVEL_MAP = {
    "CRITICAL": logging.CRITICAL,
    "ERROR": logging.ERROR,
    "WARNING": logging.WARNING,
    "INFO": logging.INFO,
    "DEBUG": logging.DEBUG,
}


@dataclass
class TellorxContractSet:
    master: TellorxMasterContract
    oracle: TellorxOracleContract
    governance: Contract
    treasury: Contract


@dataclass
class TellorFlexContractSet:
    oracle: TellorFlexOracleContract
    autopay: TellorFlexAutopayContract
    token: TokenContract


@dataclass
class Tellor360ContractSet:
    """Tellor360 contract set"""

    oracle: Tellor360OracleContract
    autopay: Tellor360AutopayContract
    token: TokenContract


class TelliotCore:
    """Telliot core application"""

    #: BaseApplication Name
    name: str = "telliot-core"

    #: Home directory
    homedir = property(lambda self: self._homedir)
    _homedir: Path

    #: BaseApplication configuration object
    config = property(lambda self: self._config)
    _config: TelliotConfig

    def get_tellorflex_contracts(self) -> TellorFlexContractSet:
        """Get or create tellorflex contracts."""
        if not self._tellorflex:
            account = self.get_account()

            oracle = TellorFlexOracleContract(node=self.endpoint, account=account)
            oracle.connect()

            token = TokenContract(node=self.endpoint, account=account)
            token.connect()

            autopay = TellorFlexAutopayContract(node=self.endpoint, account=account)
            autopay.connect()

            self._tellorflex = TellorFlexContractSet(oracle=oracle, token=token, autopay=autopay)

        return self._tellorflex

    _tellorflex: Optional[TellorFlexContractSet]

    def get_tellorx_contracts(self) -> TellorxContractSet:
        """Get or create TellorX contracts"""

        if not self._tellorx:
            account = self.get_account()

            master = TellorxMasterContract(node=self.endpoint, account=account)
            master.connect()

            oracle = TellorxOracleContract(node=self.endpoint, account=account)
            oracle.connect()

            self._tellorx = TellorxContractSet(
                master=master,
                oracle=oracle,
                governance=self.get_contract(name="tellorx-governance"),
                treasury=self.get_contract(name="tellorx-treasury"),
            )

        return self._tellorx

    _tellorx: Optional[TellorxContractSet]

    def get_tellor360_contracts(self) -> Tellor360ContractSet:
        """Get or create Tellor360 contracts"""

        if not self._tellor360:
            account = self.get_account()

            oracle = Tellor360OracleContract(node=self.endpoint, account=account)
            oracle.connect()

            autopay = Tellor360AutopayContract(node=self.endpoint, account=account)
            autopay.connect()

            token = TokenContract(node=self.endpoint, account=account)
            token.connect()

            self._tellor360 = Tellor360ContractSet(oracle=oracle, autopay=autopay, token=token)

        return self._tellor360

    _tellor360: Optional[Tellor360ContractSet]

    #: User-specified account name
    account_name = property(lambda self: self._account_name)
    _account_name: Optional[str] = None

    @property
    def shared_session(self) -> aiohttp.ClientSession:
        """Return the shared session"""
        return self._session_manager.session

    _session_manager: ClientSessionManager

    @property
    def listener(self) -> Listener:
        """Get or create listener object"""
        if not self._listener:
            self._listener = Listener(session=self.shared_session, ws_url=self.endpoint.url)

        return self._listener

    _listener: Optional[Listener]

    @property
    def endpoint(self) -> RPCEndpoint:
        """Get or create the endpoint for the current configuration"""
        if not self._endpoint:
            self._endpoint = self.get_endpoint()
            connected = self._endpoint.connect()
            if not connected:
                raise Exception(f"Could not connect to endpoint: {self._endpoint.url}")

        return self._endpoint

    _endpoint: Optional[RPCEndpoint]

    @property
    def log(self) -> logging.Logger:
        """Provide access to the main telliot logger"""
        return self._log

    def __init__(
        self,
        *,
        homedir: Optional[Union[str, Path]] = None,
        config: Optional[TelliotConfig] = None,
        chain_id: Optional[int] = None,
        account_name: Optional[str] = None,
    ):

        self._homedir = telliot_homedir(homedir)
        self._config = config or TelliotConfig(config_dir=self.homedir)
        self._endpoint = None
        self._listener = None
        self._tellorx = None
        self._tellorflex = None
        self._tellor360 = None

        loglevel = LOGLEVEL_MAP[self._config.main.loglevel]
        self._log = init_logging(loglevel)

        if chain_id is not None:
            # Override chain ID
            self._config.main.chain_id = chain_id

        if account_name is not None:
            self.set_account_name(account_name)

        self._session_manager = ClientSessionManager()

        show_telliot_versions(self.log.info)

    def set_account_name(self, account_name: str) -> None:
        _ = self.get_account(name=account_name)  # Make sure it exists
        self._account_name = account_name

    async def startup(self) -> None:
        """Connect to the tellorX network"""
        assert self.config

        chain_id = self.config.main.chain_id

        account = self.get_account()
        if account is None:
            raise RuntimeError("Cannot start tellor-core application.  No account found.")

        await self._session_manager.open()

        msg = f"Connected to {NETWORKS[chain_id]} [default account: {account.name}], time: {datetime.now()}"
        self.log.info(msg)

    def get_endpoint(
        self,
        *,
        chain_id: Optional[int] = None,
        provider: Optional[str] = None,
    ) -> RPCEndpoint:

        if not chain_id:
            chain_id = self.config.main.chain_id

        endpoints = self.config.endpoints.find(chain_id=chain_id, provider=provider)
        if len(endpoints) == 0:
            raise Exception("No endpoints found")

        return endpoints[0]  # type: ignore

    def get_contract(
        self,
        *,
        org: Optional[str] = None,
        name: Optional[str] = None,
        address: Optional[str] = None,
        chain_id: Optional[int] = None,
        account: Optional[ChainedAccount] = None,
    ) -> Contract:

        assert self.config is not None

        if not chain_id:
            chain_id = self.config.main.chain_id
            assert chain_id is not None

        if not account:
            account = self.get_account()

        entries = contract_directory.find(org=org, name=name, address=address, chain_id=chain_id)
        if len(entries) > 1:
            raise Exception("More than one contract found.")
        elif len(entries) == 0:
            raise Exception("No contracts found")

        contract_info = entries[0]

        contract_abi = contract_info.get_abi(chain_id=chain_id)

        if self.endpoint.chain_id is not chain_id:
            raise Exception(f"Endpoint chain {self.endpoint.chain_id} does not match requested chain {chain_id}")

        contract = Contract(
            address=contract_info.address[chain_id],
            abi=contract_abi,
            node=self.endpoint,
            account=account,
        )
        contract.connect()
        return contract

    def get_account(
        self,
        *,
        name: Optional[str] = None,
        address: Optional[str] = None,
        chain_id: Optional[int] = None,
    ) -> ChainedAccount:
        """Retrieve the user specified account

        If None configured, the default first matching account will be used
        """

        if name:
            acc_name = name
        else:
            acc_name = self.account_name

        if not chain_id:
            chain_id = self.config.main.chain_id

        accounts = find_accounts(
            name=acc_name,
            address=address,
            chain_id=chain_id,
        )

        if len(accounts) > 0:
            return accounts[0]
        else:
            raise Exception("No accounts found")

    async def shutdown(self) -> None:
        """Cleanly shutdown core"""

        # Release/close endpoint
        if self._endpoint:
            self._endpoint = None

        # SHut down listeners
        if self._listener:
            await self._listener.shutdown()

        # Close aiohttp session
        await self._session_manager.close()

    async def __aenter__(self) -> "TelliotCore":
        await self.startup()
        return self

    async def __aexit__(self, exc_type, exc_val, exc_tb) -> None:  # type: ignore
        if exc_type:
            self.log.error("Exception occurred in telliot-core app")
            self.log.error(exc_type)
            self.log.error(exc_val)
            self.log.error(format_tb(exc_tb))
        await self.shutdown()<|MERGE_RESOLUTION|>--- conflicted
+++ resolved
@@ -42,11 +42,7 @@
     941: "pulsechain-testnet",
     42161: "arbitrum",
     1337: "brownie-local-network",
-<<<<<<< HEAD
-    10200: "chiado",
-=======
     10200: "chiado-testnet",
->>>>>>> c0453edd
 }
 
 LOGLEVEL_MAP = {
