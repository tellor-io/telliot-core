from dataclasses import dataclass
from dataclasses import field
from typing import List
from typing import Optional

from telliot_core.apps.config import ConfigOptions
from telliot_core.model.base import Base


@dataclass
class EVMCurrency(Base):
    name: str
    symbol: str
    decimals: int


@dataclass
class Chain(Base):
    name: str
    chain: str
    network: str
    chain_id: int
    currency: EVMCurrency


default_chain_list = [
    Chain(
        chain_id=1,
        name="Ethereum Mainnet",
        chain="ETH",
        network="mainnet",
        currency=EVMCurrency(name="Ether", symbol="ETH", decimals=18),
    ),
    Chain(
        chain_id=3,
        name="Ethereum Testnet Ropsten",
        chain="ETH",
        network="ropsten",
        currency=EVMCurrency(name="Ropsten Ether", symbol="ROP", decimals=18),
    ),
    Chain(
        chain_id=4,
        name="Ethereum Testnet Rinkeby",
        chain="ETH",
        network="rinkeby",
        currency=EVMCurrency(name="Rinkeby Ether", symbol="RIN", decimals=18),
    ),
    Chain(
        chain_id=137,
        name="Matic(Polygon) Mainnet",
        chain="Matic(Polygon)",
        network="mainnet",
        currency=EVMCurrency(name="Matic", symbol="MATIC", decimals=18),
    ),
    Chain(
        chain_id=80001,
        name="Matic(Polygon) Testnet Mumbai",
        chain="Matic(Polygon)",
        network="testnet",
        currency=EVMCurrency(name="Matic", symbol="tMATIC", decimals=18),
    ),
    Chain(
        chain_id=69,
        name="Optimism Kovan",
        chain="Optimism",
        network="testnet (public)",
        currency=EVMCurrency(name="Ether", symbol="ETH", decimals=18),
    ),
    Chain(
        chain_id=1666600000,
        name="Harmony Mainnet",
        chain="Harmony",
        network="mainnet",
        currency=EVMCurrency(name="Harmony ONE", symbol="ONE", decimals=18),
    ),
    Chain(
        chain_id=1666700000,
        name="Harmony Testnet",
        chain="Harmony",
        network="testnet",
        currency=EVMCurrency(name="Harmony ONE", symbol="ONE", decimals=18),
    ),
    Chain(
        chain_id=421611,
        name="Arbitrum Rinkeby",
        chain="Arbitrum",
        network="testnet",
        currency=EVMCurrency(name="Ether", symbol="ETH", decimals=18),
    ),
    Chain(
        chain_id=941,
        name="Pulsechain Testnet",
        chain="Pulechain",
        network="testnet",
        currency=EVMCurrency(name="Pulsechain tPLS", symbol="tPLS", decimals=18),
    ),
    Chain(
        chain_id=42161,
        name="Arbitrum One",
        chain="Arbitrum",
        network="mainnet",
        currency=EVMCurrency(name="Arbitrum Ether", symbol="ETH", decimals=18),
    ),
    Chain(
        chain_id=10200,
<<<<<<< HEAD
        name="Chiado",
        chain="chiado",
        network="testnet",
        currency=EVMCurrency(name="Chiado xDai", symbol="xDai", decimals=18),
=======
        name="Chiado Testnet",
        chain="Chiado",
        network="testnet",
        currency=EVMCurrency(name="XDAI", symbol="XDAI", decimals=18),
>>>>>>> c0453edd
    ),
]


@dataclass
class ChainList(ConfigOptions):
    chains: List[Chain] = field(default_factory=lambda: default_chain_list)

    def get_chain(self, chain: str = "ETH", network: str = "rinkeby") -> Optional[Chain]:
        """Get chain"""

        for ch in self.chains:
            if chain.lower() in ch.chain.lower():
                if network.lower() in ch.network.lower():
                    return ch

        return None<|MERGE_RESOLUTION|>--- conflicted
+++ resolved
@@ -103,17 +103,10 @@
     ),
     Chain(
         chain_id=10200,
-<<<<<<< HEAD
-        name="Chiado",
-        chain="chiado",
-        network="testnet",
-        currency=EVMCurrency(name="Chiado xDai", symbol="xDai", decimals=18),
-=======
         name="Chiado Testnet",
         chain="Chiado",
         network="testnet",
-        currency=EVMCurrency(name="XDAI", symbol="XDAI", decimals=18),
->>>>>>> c0453edd
+        currency=EVMCurrency(name="Chiado xDai", symbol="XDAI", decimals=18),
     ),
 ]
 
