"""
Test covering Pytelliot EVM contract connection utils.
"""
import pytest
import web3
from web3 import Web3

<<<<<<< HEAD
from telliot_core.gas.legacy_gas import fetch_gas_price
=======
from telliot_core.apps.core import TelliotCore
from telliot_core.contract.gas import fetch_gas_price
>>>>>>> 08bbd080
from telliot_core.queries.legacy_query import LegacyRequest


@pytest.mark.asyncio
async def test_connect_to_tellor(rinkeby_cfg):
    """Contract object should access Tellor functions"""
    async with TelliotCore(config=rinkeby_cfg) as core:
        assert len(core.tellorx.master.contract.all_functions()) > 0
        assert isinstance(
            core.tellorx.master.contract.all_functions()[0],
            web3.contract.ContractFunction,
        )


@pytest.mark.asyncio
async def test_call_read_function(rinkeby_cfg):
    """Contract object should be able to call arbitrary contract read function"""

    async with TelliotCore(config=rinkeby_cfg) as core:
        (reward, tips), status = await core.tellorx.oracle.read(
            func_name="getCurrentReward",
            _queryId="0x0000000000000000000000000000000000000000000000000000000000000001",
        )
        assert status.ok
        assert reward >= 0


@pytest.mark.skip(reason="oracle contract does not have faucet right now")
@pytest.mark.asyncio
async def test_faucet(rinkeby_cfg):
    """Contract call to mint to an account with the contract faucet"""
    # estimate gas
    gas_price = await fetch_gas_price()
    # set up user
    async with TelliotCore(config=rinkeby_cfg) as core:

        user = core.tellorx.master.node.web3.eth.account.from_key(
            core.get_default_staker().private_key
        ).address
        # read balance
        balance1, status = await core.tellorx.master.read(
            func_name="balanceOf", _user=user
        )
        assert status.ok
        assert balance1 >= 0
        print(balance1)
        # mint tokens to user
        receipt, status = await core.tellorx.master.write_with_retry(
            func_name="setBalanceTest",
            gas_limit=350000,
            gas_price=gas_price,
            extra_gas_price=20,
            retries=1,
            _address=user,
            _amount=1e18,
        )
        assert status.ok
        # read balance again
        balance2, status = await core.tellorx.master.read(
            func_name="balanceOf", _user=user
        )
        assert status.ok
        print(balance2)
        assert balance2 - balance1 == 1e21


@pytest.mark.skip("Move to end-to-end tests")
@pytest.mark.asyncio
async def test_trb_transfer(rinkeby_cfg):
    """Test TRB transfer through TellorMaster contract (and its proxies)"""

    async with TelliotCore(config=rinkeby_cfg) as core:

        gas_price = await fetch_gas_price()
        sender = core.tellorx.master.node.web3.eth.account.from_key(
            core.config.main.private_key
        ).address
        balance, status = await core.tellorx.master.read("balanceOf", _user=sender)
        print("my sender address:", sender)
        print("my sender balance:", balance / 1e18)
        recipient = str(
            Web3.toChecksumAddress("0xf3428C75CAfb3FBA46D3E190B7539Fbbfb96f244")
        )

        balance, status = await core.tellorx.master.read("balanceOf", _user=recipient)
        assert status.ok
        print("before:", balance / 1e18)

        receipt, status = await core.tellorx.master.write_with_retry(
            "transfer",
            _to=recipient,
            _amount=1,
            gas_limit=350000,
            gas_price=gas_price,
            extra_gas_price=20,
            retries=2,
        )
        print(status.error)
        assert status.ok

        balance, status = await core.tellorx.master.read("balanceOf", _user=recipient)
        print("after:", balance / 1e18)


@pytest.mark.skip("Move to end-to-end tests")
@pytest.mark.asyncio
async def test_submit_value(rinkeby_cfg):
    """E2E test for submitting a value to rinkeby"""

    async with TelliotCore(config=rinkeby_cfg) as core:

        gas_price_gwei = await fetch_gas_price()
        user = core.tellorx.master.node.web3.eth.account.from_key(
            core.config.main.private_key
        ).address
        print(user)

        balance, status = await core.tellorx.master.read("balanceOf", _user=user)
        print(balance / 1e18)

        is_staked, status = await core.tellorx.master.read(
            "getStakerInfo", _staker=user
        )
        print(is_staked)

        if is_staked[0] == 0:
            _, status = await core.tellorx.master.write_with_retry(
                func_name="depositStake",
                gas_limit=350000,
                gas_price=gas_price_gwei,
                extra_gas_price=20,
                retries=2,
            )
            assert status.ok

        q = LegacyRequest(legacy_id=99)
        value = q.value_type.encode(420.0)

        query_data = q.query_data
        query_id = q.query_id

        timestamp_count, status = await core.tellorx.oracle.read(
            func_name="getTimestampCountById", _queryId=query_id
        )
        assert status.ok
        assert timestamp_count >= 0
        print(timestamp_count)

        receipt, status = await core.tellorx.oracle.write_with_retry(
            func_name="submitValue",
            gas_limit=350000,
            gas_price=gas_price_gwei,
            extra_gas_price=40,
            retries=5,
            _queryId=query_id,
            _value=value,
            _nonce=timestamp_count,
            _queryData=query_data,
        )

<<<<<<< HEAD
    q = LegacyRequest(legacy_id=99)
    value = q.value_type.encode(420.0)

    query_data = q.query_data
    query_id = q.query_id

    timestamp_count, status = await rinkeby_core.tellorx.oracle.read(
        func_name="getTimestampCountById", _queryId=query_id
    )
    assert status.ok
    assert timestamp_count >= 0
    print(timestamp_count)

    receipt, status = await rinkeby_core.tellorx.oracle.write_with_retry(
        func_name="submitValue",
        gas_limit=350000,
        gas_price=gas_price_gwei,
        extra_gas_price=40,
        retries=5,
        _queryId=query_id,
        _value=value,
        _nonce=timestamp_count,
        _queryData=query_data,
    )

    print(status.error)
    assert status.ok


@pytest.mark.asyncio()
async def test_prevent_mixed_gas_strategies(rinkeby_core):

    with pytest.raises(ValueError):
        await rinkeby_core.tellorx.master.write_with_retry(
            func_name="transfer",
            gas_limit=350000,
            legacy_gas_price=20,
            max_fee_per_gas=1,
            extra_gas_price=5,
            retries=0,
            _to="0xF90cd1D6C1da49CE2cF5C39f82999D7145aa66aD",
            _amount=1,
        )


@pytest.mark.asyncio()
async def test_no_gas_strategy_provided(rinkeby_core):

    with pytest.raises(ValueError):
        await rinkeby_core.tellorx.master.write_with_retry(
            func_name="transfer",
            gas_limit=350000,
            extra_gas_price=20,
            retries=0,
            _to="0xF90cd1D6C1da49CE2cF5C39f82999D7145aa66aD",
            _amount=1,
        )
=======
        print(status.error)
        assert status.ok
>>>>>>> 08bbd080
<|MERGE_RESOLUTION|>--- conflicted
+++ resolved
@@ -3,15 +3,8 @@
 """
 import pytest
 import web3
-from web3 import Web3
 
-<<<<<<< HEAD
-from telliot_core.gas.legacy_gas import fetch_gas_price
-=======
 from telliot_core.apps.core import TelliotCore
-from telliot_core.contract.gas import fetch_gas_price
->>>>>>> 08bbd080
-from telliot_core.queries.legacy_query import LegacyRequest
 
 
 @pytest.mark.asyncio
@@ -35,201 +28,4 @@
             _queryId="0x0000000000000000000000000000000000000000000000000000000000000001",
         )
         assert status.ok
-        assert reward >= 0
-
-
-@pytest.mark.skip(reason="oracle contract does not have faucet right now")
-@pytest.mark.asyncio
-async def test_faucet(rinkeby_cfg):
-    """Contract call to mint to an account with the contract faucet"""
-    # estimate gas
-    gas_price = await fetch_gas_price()
-    # set up user
-    async with TelliotCore(config=rinkeby_cfg) as core:
-
-        user = core.tellorx.master.node.web3.eth.account.from_key(
-            core.get_default_staker().private_key
-        ).address
-        # read balance
-        balance1, status = await core.tellorx.master.read(
-            func_name="balanceOf", _user=user
-        )
-        assert status.ok
-        assert balance1 >= 0
-        print(balance1)
-        # mint tokens to user
-        receipt, status = await core.tellorx.master.write_with_retry(
-            func_name="setBalanceTest",
-            gas_limit=350000,
-            gas_price=gas_price,
-            extra_gas_price=20,
-            retries=1,
-            _address=user,
-            _amount=1e18,
-        )
-        assert status.ok
-        # read balance again
-        balance2, status = await core.tellorx.master.read(
-            func_name="balanceOf", _user=user
-        )
-        assert status.ok
-        print(balance2)
-        assert balance2 - balance1 == 1e21
-
-
-@pytest.mark.skip("Move to end-to-end tests")
-@pytest.mark.asyncio
-async def test_trb_transfer(rinkeby_cfg):
-    """Test TRB transfer through TellorMaster contract (and its proxies)"""
-
-    async with TelliotCore(config=rinkeby_cfg) as core:
-
-        gas_price = await fetch_gas_price()
-        sender = core.tellorx.master.node.web3.eth.account.from_key(
-            core.config.main.private_key
-        ).address
-        balance, status = await core.tellorx.master.read("balanceOf", _user=sender)
-        print("my sender address:", sender)
-        print("my sender balance:", balance / 1e18)
-        recipient = str(
-            Web3.toChecksumAddress("0xf3428C75CAfb3FBA46D3E190B7539Fbbfb96f244")
-        )
-
-        balance, status = await core.tellorx.master.read("balanceOf", _user=recipient)
-        assert status.ok
-        print("before:", balance / 1e18)
-
-        receipt, status = await core.tellorx.master.write_with_retry(
-            "transfer",
-            _to=recipient,
-            _amount=1,
-            gas_limit=350000,
-            gas_price=gas_price,
-            extra_gas_price=20,
-            retries=2,
-        )
-        print(status.error)
-        assert status.ok
-
-        balance, status = await core.tellorx.master.read("balanceOf", _user=recipient)
-        print("after:", balance / 1e18)
-
-
-@pytest.mark.skip("Move to end-to-end tests")
-@pytest.mark.asyncio
-async def test_submit_value(rinkeby_cfg):
-    """E2E test for submitting a value to rinkeby"""
-
-    async with TelliotCore(config=rinkeby_cfg) as core:
-
-        gas_price_gwei = await fetch_gas_price()
-        user = core.tellorx.master.node.web3.eth.account.from_key(
-            core.config.main.private_key
-        ).address
-        print(user)
-
-        balance, status = await core.tellorx.master.read("balanceOf", _user=user)
-        print(balance / 1e18)
-
-        is_staked, status = await core.tellorx.master.read(
-            "getStakerInfo", _staker=user
-        )
-        print(is_staked)
-
-        if is_staked[0] == 0:
-            _, status = await core.tellorx.master.write_with_retry(
-                func_name="depositStake",
-                gas_limit=350000,
-                gas_price=gas_price_gwei,
-                extra_gas_price=20,
-                retries=2,
-            )
-            assert status.ok
-
-        q = LegacyRequest(legacy_id=99)
-        value = q.value_type.encode(420.0)
-
-        query_data = q.query_data
-        query_id = q.query_id
-
-        timestamp_count, status = await core.tellorx.oracle.read(
-            func_name="getTimestampCountById", _queryId=query_id
-        )
-        assert status.ok
-        assert timestamp_count >= 0
-        print(timestamp_count)
-
-        receipt, status = await core.tellorx.oracle.write_with_retry(
-            func_name="submitValue",
-            gas_limit=350000,
-            gas_price=gas_price_gwei,
-            extra_gas_price=40,
-            retries=5,
-            _queryId=query_id,
-            _value=value,
-            _nonce=timestamp_count,
-            _queryData=query_data,
-        )
-
-<<<<<<< HEAD
-    q = LegacyRequest(legacy_id=99)
-    value = q.value_type.encode(420.0)
-
-    query_data = q.query_data
-    query_id = q.query_id
-
-    timestamp_count, status = await rinkeby_core.tellorx.oracle.read(
-        func_name="getTimestampCountById", _queryId=query_id
-    )
-    assert status.ok
-    assert timestamp_count >= 0
-    print(timestamp_count)
-
-    receipt, status = await rinkeby_core.tellorx.oracle.write_with_retry(
-        func_name="submitValue",
-        gas_limit=350000,
-        gas_price=gas_price_gwei,
-        extra_gas_price=40,
-        retries=5,
-        _queryId=query_id,
-        _value=value,
-        _nonce=timestamp_count,
-        _queryData=query_data,
-    )
-
-    print(status.error)
-    assert status.ok
-
-
-@pytest.mark.asyncio()
-async def test_prevent_mixed_gas_strategies(rinkeby_core):
-
-    with pytest.raises(ValueError):
-        await rinkeby_core.tellorx.master.write_with_retry(
-            func_name="transfer",
-            gas_limit=350000,
-            legacy_gas_price=20,
-            max_fee_per_gas=1,
-            extra_gas_price=5,
-            retries=0,
-            _to="0xF90cd1D6C1da49CE2cF5C39f82999D7145aa66aD",
-            _amount=1,
-        )
-
-
-@pytest.mark.asyncio()
-async def test_no_gas_strategy_provided(rinkeby_core):
-
-    with pytest.raises(ValueError):
-        await rinkeby_core.tellorx.master.write_with_retry(
-            func_name="transfer",
-            gas_limit=350000,
-            extra_gas_price=20,
-            retries=0,
-            _to="0xF90cd1D6C1da49CE2cF5C39f82999D7145aa66aD",
-            _amount=1,
-        )
-=======
-        print(status.error)
-        assert status.ok
->>>>>>> 08bbd080
+        assert reward >= 0