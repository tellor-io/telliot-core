--- conflicted
+++ resolved
@@ -1,21 +1,19 @@
 """
 Utils for connecting to an EVM contract
 """
-from typing import Any
+from typing import Any, Tuple
 from typing import Dict
 from typing import List
 from typing import Optional
 from typing import Union
 
 import web3
+import requests
+import json
 from eth_typing.evm import ChecksumAddress
-<<<<<<< HEAD
-from telliot.utils.app import TelliotConfig
-=======
-from telliot.model.endpoints import RPCEndpoint
->>>>>>> fd46da24
+from telliot.apps.telliot_config import TelliotConfig
 from telliot.utils.base import Base
-from telliot.utils.response import ContractResponse
+from telliot.utils.response import ContractResponse, ResponseStatus
 from web3 import Web3
 
 
@@ -39,15 +37,6 @@
 
     def connect(self) -> ContractResponse:
         """Connect to EVM contract through an RPC Endpoint"""
-<<<<<<< HEAD
-        if self.config.default_endpoint.web3 is None:
-            print("node is not instantiated")
-            return False
-        else:
-            if not self.config.default_endpoint.connect():
-                print("node is not connected")
-                return False
-=======
         if self.node.web3 is None:
             msg = "node is not instantiated"
             return ContractResponse(ok=False, error_msg=msg)
@@ -55,7 +44,6 @@
             if not self.node.connect():
                 msg = "node is not connected"
                 return ContractResponse(ok=False, error_msg=msg, endpoint=self.node)
->>>>>>> fd46da24
             self.address = Web3.toChecksumAddress(self.address)
             self.contract = self.config.default_endpoint.web3.eth.contract(
                 address=self.address, abi=self.abi
@@ -91,52 +79,65 @@
                 return ContractResponse(ok=False, error_msg=msg, endpoint=self.node)
 
     # def write(self, func_name: str, **kwargs: Any) -> bool:
-    #     """
-    #     Writes data to contract
-    #     inputs:
-    #     func_name (str): name of contract function to call
+    def __build_tx(self, value: bytes, request_id: str, gas_price: str) -> Any:
+        """Assembles needed transaction data."""
 
-    #     returns:
-    #     bool: success
-    #     """
-    #     try:
-    #         # load account from private key
-    #         self.acc = self.config.default_endpoint.web3.eth.account.from_key(self.config.private_key)
-    #         # get account nonce
-    #         acc_nonce = self.config.default_endpoint.web3.eth.get_transaction_count(self.acc.address)
-    #         # get fast gas price
-    #         req = requests.get("https://ethgasstation.info/json/ethgasAPI.json")
-    #         prices = json.loads(req.content)
-    #         gas_price = str(prices["fast"])
-    #         print("retrieved gas price:", gas_price)
-    #         # find function in contract
-    #         contract_function = self.contract.get_function_by_name(func_name)
-    #         tx = contract_function(**kwargs)
-    #         # estimate gas
-    #         estimated_gas = tx.estimateGas()
-    #         # build transaction
-    #         tx_built = tx.build_transaction(
-    #             {
-    #                 "nonce": acc_nonce,
-    #                 "gas": estimated_gas,
-    #                 "gasPrice": self.config.default_endpoint.web3.toWei(gas_price, "gwei"),
-    #                 "chainId": self.config.chain_id,
-    #             }
-    #         )
+        nonce = self.contract.functions.getNewValueCountbyRequestId(request_id).call()
 
-    #         tx_signed = self.acc.sign_transaction(tx_built)
+        print("nonce:", nonce)
 
-    #         tx_hash = self.config.default_endpoint.web3.eth.send_raw_transaction(tx_signed.rawTransaction)
-    #         print(
-    #             f"View reported data: https://rinkeby.etherscan.io/tx/{tx_hash.hex()}"
-    #         )
+        acc_nonce = self.endpoint.web3.eth.get_transaction_count(self.acc.address)
 
-    #         _ = self.config.default_endpoint.web3.eth.wait_for_transaction_receipt(tx_hash, timeout=360)
+        transaction = self.contract.functions.submitValue(request_id, value, nonce)
 
-    #         return True
-    #     except Exception:
-    #         print("tx was unsuccessful")
-    #         return False
+        estimated_gas = transaction.estimateGas()
+        print("estimated gas:", estimated_gas)
+
+        built_tx = transaction.buildTransaction(
+            {
+                "nonce": acc_nonce,
+                "gas": estimated_gas,
+                "gasPrice": self.endpoint.web3.toWei(gas_price, "gwei"),
+                "chainId": self.endpoint.chain_id,
+            }
+        )
+
+        return built_tx
+
+    def __submit_data(
+        self, value: bytes, request_id: str, extra_gas_price: int = 0
+    ) -> Tuple[ResponseStatus, Any, int]:
+        """Submits data on-chain & provides a link to view the
+        successful transaction."""
+        try:
+            status = ResponseStatus()
+
+            rsp = requests.get("https://ethgasstation.info/json/ethgasAPI.json")
+            prices = json.loads(rsp.content)
+            gas_price = int(prices["fast"] + extra_gas_price)
+
+            tx = self.build_tx(value, request_id, str(gas_price))
+
+            tx_signed = self.acc.sign_transaction(tx)
+
+            tx_hash = self.endpoint.web3.eth.send_raw_transaction(
+                tx_signed.rawTransaction
+            )
+
+            tx_receipt = self.endpoint.web3.eth.wait_for_transaction_receipt(
+                tx_hash, timeout=360
+            )
+            print(
+                f"View reported data: https://rinkeby.etherscan.io/tx/{tx_hash.hex()}"
+            )
+
+            return status, tx_receipt, gas_price
+
+        except Exception as e:
+            status.ok = False
+            status.error = str(e.args)
+            status.e = e
+            return status, None, gas_price
 
     def listen(self) -> None:
         """Wrapper for listening for contract events"""
